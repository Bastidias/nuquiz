# CLAUDE.md

This file provides guidance to Claude Code (claude.ai/code) when working with code in this repository.

## Project Overview

Nuquiz is a quiz application built on a hierarchical knowledge structure that enables comparison-based question generation. The system uses a four-level hierarchy (topics → categories → attributes → facts) to generate rich, multi-select quiz questions with intelligent distractor selection.

**Core Innovation**: Complex answer composition tracking via `answer_option_components` table, allowing answer options to be composed of multiple facts, categories, or attributes for sophisticated question generation.

## Tech Stack

- **Framework**: Next.js (Pages Router)
- **Language**: TypeScript (strict mode, ES2017 target)
- **Auth**: NextAuth.js/AuthJS with hard-coded .env credentials (no social auth for MVP)
- **State Management**: RTK Query for API calls
- **Database**: PostgreSQL (via docker-compose)
  - Two instances: dev and test
- **Testing**: Jest
- **Project Management**: GitHub CLI (`gh`)
- **Styling**: CSS Modules

## Key Commands

```bash
# Development
npm run dev        # Start dev server (kills existing, clears cache, starts fresh)
                   # Note: Always restarts cleanly to avoid Next.js cache issues

# Database
npm run db:seed    # Load sample data + test users
                   # Creates: admin@test.com, student@test.com (password: password123)

# Build & Production
npm run build      # Build for production
npm start          # Start production server

# Linting
npm run lint       # Run ESLint

# Testing
npm test           # Run all tests
npm test -- <file> # Run specific test file
npm run test:unit  # Run unit tests only
npm run test:int   # Run integration tests only
npm run test:api   # Run API tests only
```

## Test Users

After running `npm run db:seed`, these test users are available:

| Email | Password | Role | Purpose |
|-------|----------|------|---------|
| admin@test.com | password123 | admin | Test admin features (create packs, etc.) |
| student@test.com | password123 | student | Test student features (browse, subscribe) |
| teacher@school.edu | password123 | admin | Sample data creator |

## Architecture Principles

### ⚠️ CRITICAL: Avoid AI-Generated Bloat ("AI Slop")

**This project was refactored in Oct 2025 to remove 1,528 lines of over-engineered code.** Learn from our mistakes:

**❌ NEVER Do This:**
- Write custom validation when Zod exists
- Implement password strength checks (use zxcvbn)
- Create complex error hierarchies (one AppError class is enough)
- Build custom query builders (use Kysely for type safety)
- Over-abstract simple operations (inline is often better)
- Write verbose JSDoc that repeats the code

**✅ ALWAYS Do This:**
- **Use battle-tested libraries** (Zod, zxcvbn, Kysely, bcrypt)
- **Keep it simple** - readable code > "functional purity"
- **Inline simple logic** - don't create helpers used once
- **Pragmatic over dogmatic** - apply FP principles without over-engineering

**Required Reading:**
- `docs/archive/code-reviews/2025-10-ai-slop-refactoring.md` - Complete analysis of what went wrong
- `docs/development/coding-standards.md` - Pragmatic standards (post-refactoring)
- `docs/00-START-HERE.md` - Master documentation index

**Before Writing ANY New Code:**
1. Search for an existing library first
2. Check if the logic is simple enough to inline
3. Only abstract when you have 3+ uses
4. Prefer composition over complex hierarchies

### Code Style
- **Functional programming** (Eric Elliott style) over OOP - **but pragmatically applied**
- **Composition over inheritance**
- **Libraries over custom code** - don't reinvent wheels
- **Strict separation** between frontend and backend types
- No shared type definitions between FE/BE

### Testing Philosophy

**CRITICAL RULE: NO MOCKS. MOCKS ARE A CODE SMELL.**

This project uses **real integration testing** instead of mocks:
- Test against real PostgreSQL test database
- Use actual database connections and queries
- Create real test data via factories
- Clean up after each test

**Test File Naming Convention:**
- `*.int.test.ts` - Integration tests (database, API, external services)
  - **Requires:** Test database running (docker-compose)
  - Run with: `npm test` or `npm run test:int`
- `*.unit.test.ts` - Pure unit tests (functions with no I/O)
  - **Requires:** Nothing - pure functions only
  - Run with: `npm run test:unit`
- `*.api.test.ts` - API endpoint tests (using `node-mocks-http`)
  - **Requires:** Test database running (docker-compose)
  - **Does NOT require:** Dev server running (uses direct handler calls)
  - Run with: `npm run test:api`

**Why No Mocks?**
- Mocks test your mocks, not your code
- Integration tests catch real issues
- Database tests run fast enough with proper setup
- Refactoring doesn't break mock-heavy test suites

**Manual Test Plans:**
<<<<<<< HEAD
- Comprehensive manual test plans stored in `docs/testing/manual/`
=======
- Comprehensive manual test plans stored in `docs/manual-test-plan-*.md`
>>>>>>> 129e73f7
- Created for each major feature/phase before manual QA
- Include test cases, expected results, database verification queries
- Used for regression testing and onboarding new testers

### Project Structure

```
src/
├── pages/           # Next.js pages (Pages Router)
│   ├── api/        # API routes (/api/*)
│   ├── _app.tsx    # App wrapper
│   └── index.tsx   # Home page
└── styles/         # CSS modules

docs/
├── 00-START-HERE.md         # Master documentation index ⭐ START HERE
├── project/                 # What we're building
│   ├── data-model.md        # Knowledge hierarchy explanation
│   ├── architecture.md      # System design & database
│   ├── roadmap.md           # MVP phases & timeline
│   └── user-stories.md      # Feature requirements
├── development/             # How to build it
│   ├── coding-standards.md  # Code style & patterns ⭐ REQUIRED
│   ├── api-patterns.md      # API route structure ⭐ REQUIRED
│   ├── testing-guide.md     # Testing philosophy & examples
│   ├── database-setup.md    # Environment setup
│   └── sample-data-guide.md # Test data explanation
├── reference/               # Technical specs
│   ├── database-schema.sql  # Full SQL schema
│   └── quiz-generation-spec.md # Quiz engine specification
├── testing/                 # Test plans
│   └── manual/              # Manual QA test plans
└── archive/                 # Historical documents
    ├── code-reviews/        # Past code reviews (learn from these!)
    └── implementation-notes/ # Implementation summaries
```

### Path Aliases
- `@/*` maps to `./src/*`

## Database Schema

### Core Hierarchy (Single Table Design)

The `knowledge` table uses a self-referential hierarchy with 4 node types:

1. **Topic**: Broad subject areas (can nest infinitely)
2. **Category**: Specific variants/types to be compared (must have topic parent)
3. **Attribute**: Dimensions of comparison (must have category parent)
4. **Fact**: Testable information (must have attribute parent)

**Example Hierarchy**:
```
Congestive Heart Failure (topic)
├── Left sided (category)
│   ├── Symptoms (attribute)
│   │   ├── Pulmonary edema (fact)
│   │   └── Dyspnea (fact)
│   └── Causes (attribute)
│       └── Hypertension (fact)
└── Right sided (category)
    └── Symptoms (attribute)
        └── Peripheral edema (fact)
```

### MVP Tables (11 Total)

**Users & Access**:
- `users` - User accounts
- `content_packs` - Quiz content packages
- `user_pack_subscriptions` - Access control

**Knowledge**:
- `knowledge` - Single hierarchical table

**Quiz Engine**:
- `quiz_sessions` - Quiz attempts
- `questions` - Generated questions
- `answer_options` - Multiple choice options
- `answer_option_components` - **KEY**: Maps options to knowledge components

**Progress Tracking**:
- `user_knowledge_progress` - Simple mastery percentages
- `analytics_events` - Flexible JSONB event logging for future intelligence

Full schema available in `docs/database.sql`.

## Quiz Generation Logic

### Question Formula
`"Select all {attribute.label} of {category.label}"`

### Answer Pool Construction
1. **Correct answers**: All facts under `category + attribute` path
2. **Distractors** from:
   - Sibling categories (same attribute, different category)
   - Same category, different attributes
   - Related topics at same level

**Example**:
- Path: `left sided | symptoms`
- Correct: Pulmonary edema, Dyspnea, Orthopnea
- Distractors: Peripheral edema (from right-sided symptoms), Hypertension (from left-sided causes)

## Development Workflow

### MVP Focus (Weeks 1-4)
The roadmap in `docs/roadmap.md` outlines a phased approach:

**Phase 1**: Core functionality
- User auth with NextAuth
- Content pack subscriptions
- Basic quiz engine
- Simple progress tracking

**Phase 2**: Data collection (30+ days)
- Log everything to `analytics_events`
- Gather real user behavior patterns

**Phase 3**: Intelligence layer (Post-MVP)
- Add adaptive difficulty ONLY after data analysis
- Build spaced repetition based on real retention patterns
- Discover prerequisites through actual performance data

**Key Principle**: Don't build intelligence features until you have real data.

## Docker & Database Setup

When docker-compose is configured, there will be:
- PostgreSQL dev instance (for local development)
- PostgreSQL test instance (for running tests)

Keep these instances separate to avoid test pollution.

## Important Constraints

### What NOT to Build Yet
- ❌ Adaptive difficulty (needs performance data)
- ❌ Spaced repetition (needs retention data)
- ❌ Prerequisite recommendations (needs sequence data)
- ❌ Confusion matrices (needs error patterns)

### MVP Success Criteria
- ✅ Users can register/login
- ✅ Quiz questions generate correctly
- ✅ Complex answers tracked via `answer_option_components`
- ✅ Basic progress visible
- ✅ Events logged for future analysis

## GitHub Workflow

Use `gh` CLI for all GitHub operations:
```bash
gh issue list
gh pr create
gh pr view
gh repo view
```

## Notes for Implementation

1. **Knowledge Hierarchy**: Always validate parent-child type relationships:
   - Topics can parent topics or categories
   - Categories can only parent attributes
   - Attributes can only parent facts

2. **Answer Components**: Every answer option MUST have entries in `answer_option_components` linking to the knowledge nodes it represents.

3. **Event Logging**: Log liberally to `analytics_events` (JSONB column). Future features depend on this data.

4. **Path Notation**: Use `category | attribute` format for question generation paths (e.g., `left sided | symptoms`).

5. **TypeScript**: Respect strict separation between FE and BE types. No shared type files.

6. **Testing**: When Jest is configured, write tests for:
   - Knowledge hierarchy traversal (use `*.int.test.ts`)
   - Question generation logic (use `*.int.test.ts`)
   - Answer component composition (use `*.int.test.ts`)
   - Distractor selection algorithms (use `*.unit.test.ts` if pure functions, `*.int.test.ts` if database-dependent)
   - **NEVER use mocks** - always test against real test database
   - Name files appropriately: `*.int.test.ts`, `*.unit.test.ts`, or `*.api.test.ts`
   - Follow RITEway principles (Eric Elliott)

7. **Authentication & Authorization**:
   - Use NextAuth.js for authentication (v5 beta, credentials provider)
   - Three-tier role system: `student`, `admin`, `superadmin`
   - Protect API routes with middleware: `withAuth()`, `withAdmin()`, `withSuperAdmin()`
   - All auth events logged to `auth_events` table
   - Passwords hashed with bcrypt (12 salt rounds)
   - JWT sessions (30-day expiration)
   - See `docs/nextauth-implementation-summary.md` for complete details

8. **Role-Based Access Control**:
   - **Student**: Takes quizzes, views own progress, accesses subscribed content
   - **Admin**: Creates/manages content packs, manages subscriptions, views analytics for their content
   - **Superadmin**: Full system access, user management, role assignment, system configuration
   - Use `requireRole()` in server components, `withRole()` in API routes
   - Check resource ownership with `canAccessResource()` helper

9. **Security Practices**:
   - Never store plain-text passwords
   - Always log auth events (login, logout, failed attempts, role changes)
   - Include IP address and user agent in audit logs
   - Validate all inputs at boundaries
   - Use typed errors instead of generic Error()
   - Implement rate limiting for failed logins (helper function ready)

## Approved Dependencies

**Always use these libraries instead of custom implementations:**

### Validation & Schemas
- **Zod** - Runtime validation, schema inference (`src/lib/schemas.ts`)
- Never write custom regex validators

### Security
- **bcryptjs** - Password hashing (12 salt rounds)
- **zxcvbn** - Password strength checking (Dropbox's library)
- Never roll your own crypto or password validation

### Database
- **pg** - PostgreSQL client (parameterized queries)
- **Kysely** - Type-safe query builder (`src/db/kysely.ts`)
- Never use string interpolation for SQL

### Authentication
- **NextAuth v5** - Authentication framework (`src/auth.ts`)
- JWT sessions, role-based access control

### Error Handling
- **AppError class** - Simple, pragmatic error handling (`src/lib/errors.ts`)
- No complex error hierarchies or factory methods

## File Locations

### 📚 START HERE
- **Master index: `docs/00-START-HERE.md`** ⭐ **Your navigation hub for all documentation**

### Core Documentation
- Database schema: `docs/reference/database-schema.sql`
- Data model explanation: `docs/project/data-model.md`
- Implementation plan: `docs/project/roadmap.md`
- Architecture diagram: `docs/project/architecture.md`
- **Coding standards: `docs/development/coding-standards.md`** ⭐ **READ THIS FIRST**

### Code Quality & Anti-Patterns
- **AI slop analysis: `docs/archive/code-reviews/2025-10-ai-slop-refactoring.md`** ⭐ **REQUIRED READING**
- Eric Elliott code review: `docs/archive/code-reviews/2025-10-eric-elliott-review.md`
- Test refactor review: `docs/archive/code-reviews/2025-10-test-refactor.md`

### API Development
- **API patterns & structure: `docs/development/api-patterns.md`** ⭐ **REFERENCE FOR ALL API ROUTES**
- NextAuth implementation: `docs/archive/implementation-notes/nextauth-setup.md`
- Quiz generation spec: `docs/reference/quiz-generation-spec.md`
- RBAC middleware: `src/lib/auth-middleware.ts`
- Validation schemas: `src/lib/schemas.ts`
- Error handling: `src/lib/errors.ts`

### Testing
<<<<<<< HEAD
- **Testing guide: `docs/development/testing-guide.md`** ⭐ **Comprehensive testing philosophy & patterns**
- Database setup: `docs/development/database-setup.md`
- **Manual test plans: `docs/testing/manual/`** - QA checklists for each phase
=======
- RITEway principles: `docs/test-review-riteway.md`
- Test refactoring examples: `docs/test-refactor-example.md`
- Database testing guide: `docs/database-testing-guide.md`
- **Manual test plans: `docs/manual-test-plan-*.md`** - QA checklists for each phase
>>>>>>> 129e73f7
<|MERGE_RESOLUTION|>--- conflicted
+++ resolved
@@ -77,9 +77,8 @@
 - **Pragmatic over dogmatic** - apply FP principles without over-engineering
 
 **Required Reading:**
-- `docs/archive/code-reviews/2025-10-ai-slop-refactoring.md` - Complete analysis of what went wrong
-- `docs/development/coding-standards.md` - Pragmatic standards (post-refactoring)
-- `docs/00-START-HERE.md` - Master documentation index
+- `docs/code-review-ai-slop.md` - Complete analysis of what went wrong
+- `docs/coding-standards.md` - Pragmatic standards (post-refactoring)
 
 **Before Writing ANY New Code:**
 1. Search for an existing library first
@@ -123,11 +122,7 @@
 - Refactoring doesn't break mock-heavy test suites
 
 **Manual Test Plans:**
-<<<<<<< HEAD
-- Comprehensive manual test plans stored in `docs/testing/manual/`
-=======
 - Comprehensive manual test plans stored in `docs/manual-test-plan-*.md`
->>>>>>> 129e73f7
 - Created for each major feature/phase before manual QA
 - Include test cases, expected results, database verification queries
 - Used for regression testing and onboarding new testers
@@ -143,26 +138,10 @@
 └── styles/         # CSS modules
 
 docs/
-├── 00-START-HERE.md         # Master documentation index ⭐ START HERE
-├── project/                 # What we're building
-│   ├── data-model.md        # Knowledge hierarchy explanation
-│   ├── architecture.md      # System design & database
-│   ├── roadmap.md           # MVP phases & timeline
-│   └── user-stories.md      # Feature requirements
-├── development/             # How to build it
-│   ├── coding-standards.md  # Code style & patterns ⭐ REQUIRED
-│   ├── api-patterns.md      # API route structure ⭐ REQUIRED
-│   ├── testing-guide.md     # Testing philosophy & examples
-│   ├── database-setup.md    # Environment setup
-│   └── sample-data-guide.md # Test data explanation
-├── reference/               # Technical specs
-│   ├── database-schema.sql  # Full SQL schema
-│   └── quiz-generation-spec.md # Quiz engine specification
-├── testing/                 # Test plans
-│   └── manual/              # Manual QA test plans
-└── archive/                 # Historical documents
-    ├── code-reviews/        # Past code reviews (learn from these!)
-    └── implementation-notes/ # Implementation summaries
+├── overview.md     # Knowledge hierarchy data model
+├── database.sql    # Full database schema
+├── roadmap.md      # MVP implementation plan
+└── diagram.md      # Architecture diagram
 ```
 
 ### Path Aliases
@@ -363,37 +342,26 @@
 
 ## File Locations
 
-### 📚 START HERE
-- **Master index: `docs/00-START-HERE.md`** ⭐ **Your navigation hub for all documentation**
-
 ### Core Documentation
-- Database schema: `docs/reference/database-schema.sql`
-- Data model explanation: `docs/project/data-model.md`
-- Implementation plan: `docs/project/roadmap.md`
-- Architecture diagram: `docs/project/architecture.md`
-- **Coding standards: `docs/development/coding-standards.md`** ⭐ **READ THIS FIRST**
+- Database schema: `docs/database.sql`
+- Data model explanation: `docs/overview.md`
+- Implementation plan: `docs/roadmap.md`
+- Architecture diagram: `docs/diagram.md`
+- **Coding standards: `docs/coding-standards.md`** ⭐ **READ THIS FIRST**
 
 ### Code Quality & Anti-Patterns
-- **AI slop analysis: `docs/archive/code-reviews/2025-10-ai-slop-refactoring.md`** ⭐ **REQUIRED READING**
-- Eric Elliott code review: `docs/archive/code-reviews/2025-10-eric-elliott-review.md`
-- Test refactor review: `docs/archive/code-reviews/2025-10-test-refactor.md`
+- **AI slop analysis: `docs/code-review-ai-slop.md`** ⭐ **REQUIRED READING**
+- Eric Elliott code review (historical): `docs/eric-elliott-code-review.md`
 
 ### API Development
-- **API patterns & structure: `docs/development/api-patterns.md`** ⭐ **REFERENCE FOR ALL API ROUTES**
-- NextAuth implementation: `docs/archive/implementation-notes/nextauth-setup.md`
-- Quiz generation spec: `docs/reference/quiz-generation-spec.md`
+- **API patterns & structure: `docs/api-patterns.md`** ⭐ **REFERENCE FOR ALL API ROUTES**
+- NextAuth implementation: `docs/nextauth-implementation-summary.md`
 - RBAC middleware: `src/lib/auth-middleware.ts`
 - Validation schemas: `src/lib/schemas.ts`
 - Error handling: `src/lib/errors.ts`
 
 ### Testing
-<<<<<<< HEAD
-- **Testing guide: `docs/development/testing-guide.md`** ⭐ **Comprehensive testing philosophy & patterns**
-- Database setup: `docs/development/database-setup.md`
-- **Manual test plans: `docs/testing/manual/`** - QA checklists for each phase
-=======
 - RITEway principles: `docs/test-review-riteway.md`
 - Test refactoring examples: `docs/test-refactor-example.md`
 - Database testing guide: `docs/database-testing-guide.md`
-- **Manual test plans: `docs/manual-test-plan-*.md`** - QA checklists for each phase
->>>>>>> 129e73f7
+- **Manual test plans: `docs/manual-test-plan-*.md`** - QA checklists for each phase